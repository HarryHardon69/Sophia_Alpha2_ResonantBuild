"""
Configuration module for Sophia_Alpha2_ResonantBuild.

This module centralizes all system-wide configuration settings, including
paths, resource profiles, API keys, persona details, ethical framework
parameters, and other operational flags.
"""

# TODO: Document cross-module parameter dependencies. Many parameters defined here
# are used by other modules (e.g., core, interface). Understanding these
# dependencies is crucial for system stability and maintainability.
# This could be a separate markdown document or inline comments where parameters
# are defined, explaining which modules consume them.

# TODO: Explore options for dynamic configuration loading (e.g., from a file or a configuration server) to allow updates without restarting the application. This could also involve a mechanism to signal modules to reload their configuration.

import json
import os
import sys

# Sophia_Alpha2_ResonantBuild config starts here.

# --- Path Configuration ---
# Determine if running in a bundled environment (e.g., PyInstaller).
# PyInstaller sets sys._MEIPASS to the path of the bundled temporary folder.
IS_BUNDLED = hasattr(sys, '_MEIPASS')
_PROJECT_ROOT = os.path.dirname(os.path.abspath(sys.executable if IS_BUNDLED else __file__))
if not IS_BUNDLED: # If not bundled, __file__ is in config/, so go up one level
    _PROJECT_ROOT = os.path.dirname(_PROJECT_ROOT)

def get_path(relative_path: str) -> str:
    """
    Constructs an absolute path from a path relative to the project root.
    Handles bundled application scenarios.
    """
    # If already absolute, return as is. Useful if some paths are configured absolutely.
    if os.path.isabs(relative_path):
        return relative_path
    return os.path.join(_PROJECT_ROOT, relative_path)

def ensure_path(file_or_dir_path: str) -> None:
    """
    Ensures that the directory for the given file path or the directory itself exists.
    If it's a file path, it ensures the parent directory exists.
    If it's a directory path (conventionally passed ending with os.sep or os.altsep),
    it ensures the directory itself exists.
    """
    path_to_ensure = file_or_dir_path
    # Check if the path is intended as a file path (does not end with a known separator)
    # or a directory path (ends with a separator).
    # os.altsep is checked for cross-platform compatibility (e.g. Windows '\').
    if not (file_or_dir_path.endswith(os.sep) or \
            (os.altsep and file_or_dir_path.endswith(os.path.altsep))):
        # Path does not end with a separator, assume it's a file path.
        # Ensure its parent directory exists.
        path_to_ensure = os.path.dirname(file_or_dir_path)
    
    if path_to_ensure: # Ensure path_to_ensure is not empty (e.g. if file_or_dir_path was just a filename in the CWD)
        try:
            os.makedirs(path_to_ensure, exist_ok=True)
        except OSError as e:
            # This is a critical failure if essential directories cannot be created.
            # Print to stderr and allow the program to decide if it can continue.
            # In many cases, this might lead to a crash shortly after if paths are unusable.
            print(f"CRITICAL CONFIG ERROR: Could not create directory '{path_to_ensure}'. Error: {e}", file=sys.stderr)
            # Depending on severity and application design, one might:
            # raise ConfigError(f"Failed to create directory: {path_to_ensure}") from e
            # or sys.exit(1)
            # For now, just printing allows other modules to fail if the path is truly needed.

# Core Directories
CONFIG_DIR = get_path('config')
DATA_DIR = get_path('data')
LOG_DIR = get_path(os.path.join('data', 'logs'))
PERSONA_DIR = get_path(os.path.join('data', 'personas'))
MEMORY_STORE_DIR = get_path(os.path.join('data', 'memory_store')) # For KGraph, MemLog
LIBRARY_STORE_DIR = get_path(os.path.join('data', 'library_store')) # For LibLog
ETHICS_STORE_DIR = get_path(os.path.join('data', 'ethics_store')) # For EthicsDB

# --- Persona Configuration ---
# Defines the active persona for Sophia_Alpha2.
# The persona profile file (JSON) contains detailed personality traits, communication style, etc.
PERSONA_NAME = os.getenv('PERSONA_NAME', 'Sophia_Alpha2_Prime')
# --- End of Persona Configuration ---

# Specific File Paths
# Now PERSONA_NAME is defined and can be used here
PERSONA_PROFILE_PATH = get_path(os.path.join(PERSONA_DIR, PERSONA_NAME + '.json'))

SYSTEM_LOG_FILENAME = "sophia_alpha2_system.log"
# TODO: Implement log sanitization for SYSTEM_LOG_PATH to prevent leakage of sensitive information through logs. Consider what constitutes sensitive data in this context.
# TODO: Implement log rotation for SYSTEM_LOG_PATH to manage log file sizes and prevent excessive disk usage, especially in long-running deployments.
SYSTEM_LOG_PATH = get_path(os.path.join(LOG_DIR, SYSTEM_LOG_FILENAME))
# Future enhancements for logging could include log rotation (e.g., size/time based) and asynchronous logging for improved performance.

ETHICS_DB_FILENAME = "ethics_db.json"
ETHICS_DB_PATH = get_path(os.path.join(ETHICS_STORE_DIR, ETHICS_DB_FILENAME))

KNOWLEDGE_GRAPH_FILENAME = "knowledge_graph.json"
# TODO: Consider adding encryption options for persistent JSON files like knowledge_graph.json to protect sensitive data at rest.
KNOWLEDGE_GRAPH_PATH = get_path(os.path.join(MEMORY_STORE_DIR, KNOWLEDGE_GRAPH_FILENAME))

MEMORY_LOG_FILENAME = "memory_log.json" # General memory log
MEMORY_LOG_PATH = get_path(os.path.join(MEMORY_STORE_DIR, MEMORY_LOG_FILENAME))

LIBRARY_LOG_FILENAME = "library_log.json"
LIBRARY_LOG_PATH = get_path(os.path.join(LIBRARY_STORE_DIR, LIBRARY_LOG_FILENAME))

# Future enhancement: Flag to enable encryption for the library log.
ENCRYPT_LIBRARY_LOG = os.getenv('ENCRYPT_LIBRARY_LOG', 'False').lower() == 'true'

# Initial ensure_path calls for essential directories at import time
ensure_path(DATA_DIR + os.sep) # Ensure DATA_DIR itself is created
ensure_path(LOG_DIR + os.sep)
ensure_path(PERSONA_DIR + os.sep)
ensure_path(MEMORY_STORE_DIR + os.sep)
ensure_path(LIBRARY_STORE_DIR + os.sep)
ensure_path(ETHICS_STORE_DIR + os.sep)
# Individual log files' directories will be ensured when they are defined or via a logging setup function.
# For now, ensuring the main log directory is key.
ensure_path(SYSTEM_LOG_PATH) # Ensures LOG_DIR is created
ensure_path(PERSONA_PROFILE_PATH)    # Ensures PERSONA_DIR is created
ensure_path(ETHICS_DB_PATH)          # Ensures ETHICS_STORE_DIR is created
ensure_path(KNOWLEDGE_GRAPH_PATH)    # Ensures MEMORY_STORE_DIR is created
ensure_path(MEMORY_LOG_PATH)         # Ensures MEMORY_STORE_DIR is created (again, harmless)
ensure_path(LIBRARY_LOG_PATH)        # Ensures LIBRARY_STORE_DIR is created

# --- End of Path Configuration ---

<<<<<<< HEAD
# --- Encryption Configuration ---
# Key for encrypting sensitive data stored by the application.
# IMPORTANT: This key should be kept secret and managed securely.
# For production, consider environment variables or a secrets management service.
# This is a Fernet key, generate using: from cryptography.fernet import Fernet; Fernet.generate_key().decode()
ENCRYPTION_KEY = "B9OgRJu0mUPFkjvreQSqqKCjL382uJEUsaVh2QMPVJQ="
# --- End of Encryption Configuration ---
=======
# TODO: Consider implementing lazy loading for non-critical configuration parameters. This could improve startup time by deferring the loading of some settings until they are actually needed.
>>>>>>> e31da7ad

# --- Resource Management ---
# Defines different operational intensity profiles for the SNN and other components.
# Can be set via environment variable RESOURCE_PROFILE, otherwise defaults to "moderate".
RESOURCE_PROFILE_TYPE = os.getenv('RESOURCE_PROFILE', 'moderate').lower()

# TODO: Document the expected resource usage (CPU, memory, network) for each profile (low, moderate, high) to help users select the appropriate one for their environment.
_RESOURCE_PROFILES = {
    "low": {
        "MAX_NEURONS": 50000,       # Max neurons in the SNN spacetime manifold
        "MAX_SPIKE_RATE": 10,       # Target average spikes per second per neuron
        "RESOLUTION": 0.5,          # Spatial resolution of the manifold (e.g., 0.1 to 1.0)
        "SNN_TIME_STEPS": 100,      # Number of time steps for SNN simulation per cycle
    },
    "moderate": {
        "MAX_NEURONS": 200000,
        "MAX_SPIKE_RATE": 20,
        "RESOLUTION": 0.75,
        "SNN_TIME_STEPS": 250,
    },
    "high": {
        "MAX_NEURONS": 1000000,
        "MAX_SPIKE_RATE": 50,
        "RESOLUTION": 1.0,
        "SNN_TIME_STEPS": 500,
    }
}

if RESOURCE_PROFILE_TYPE not in _RESOURCE_PROFILES:
    print(
        f"Warning: Unknown RESOURCE_PROFILE '{RESOURCE_PROFILE_TYPE}'. "
        f"Defaulting to 'moderate'. Available profiles: {list(_RESOURCE_PROFILES.keys())}"
    )
    RESOURCE_PROFILE_TYPE = 'moderate'

RESOURCE_PROFILE = _RESOURCE_PROFILES[RESOURCE_PROFILE_TYPE]

# Manifold Range: Defines the conceptual 'size' or 'extent' of the SNN spacetime manifold.
# This could influence how concepts are mapped or how far associations can spread.
# Example: A range of 1000 could mean coordinates from -500 to +500.
# This is more conceptual and might be used by various modules mapping to the SNN.
# MANIFOLD_RANGE = 1000.0 # Example value, can be adjusted based on SNN design. # Original
_DEFAULT_MANIFOLD_RANGE = 1000.0
try:
    MANIFOLD_RANGE = float(os.getenv('MANIFOLD_RANGE', _DEFAULT_MANIFOLD_RANGE))
except ValueError as e:
    print(f"Warning: Invalid value for MANIFOLD_RANGE env var ('{os.getenv('MANIFOLD_RANGE')}'). Using default: {_DEFAULT_MANIFOLD_RANGE}. Error: {e}", file=sys.stderr)
    MANIFOLD_RANGE = _DEFAULT_MANIFOLD_RANGE


# --- End of Resource Management ---

# --- System Behavior ---
# Flags and parameters controlling core system operations and SNN characteristics.

# General Behavior Flags
VERBOSE_OUTPUT = os.getenv('VERBOSE_OUTPUT', 'True').lower() == 'true'
ENABLE_SNN = os.getenv('ENABLE_SNN', 'True').lower() == 'true' # Master switch for SNN operations

# SNN Specific Parameters
# These values are placeholders and should be tuned based on SNN model and research.
# Learning rates and STDP (Spike-Timing-Dependent Plasticity) parameters
DEFAULT_HEBBIAN_LEARNING_RATE = 0.005
try:
    HEBBIAN_LEARNING_RATE = float(os.getenv('HEBBIAN_LEARNING_RATE', DEFAULT_HEBBIAN_LEARNING_RATE))
except ValueError as e:
    print(f"Warning: Invalid value for HEBBIAN_LEARNING_RATE env var ('{os.getenv('HEBBIAN_LEARNING_RATE')}'). Using default: {DEFAULT_HEBBIAN_LEARNING_RATE}. Error: {e}", file=sys.stderr)
    HEBBIAN_LEARNING_RATE = DEFAULT_HEBBIAN_LEARNING_RATE

DEFAULT_STDP_LEARNING_RATE = 0.004
try:
    STDP_LEARNING_RATE = float(os.getenv('STDP_LEARNING_RATE', DEFAULT_STDP_LEARNING_RATE))
except ValueError as e:
    print(f"Warning: Invalid value for STDP_LEARNING_RATE env var ('{os.getenv('STDP_LEARNING_RATE')}'). Using default: {DEFAULT_STDP_LEARNING_RATE}. Error: {e}", file=sys.stderr)
    STDP_LEARNING_RATE = DEFAULT_STDP_LEARNING_RATE

DEFAULT_STDP_WINDOW_MS = 20.0
try:
    STDP_WINDOW_MS = float(os.getenv('STDP_WINDOW_MS', DEFAULT_STDP_WINDOW_MS))
except ValueError as e:
    print(f"Warning: Invalid value for STDP_WINDOW_MS env var ('{os.getenv('STDP_WINDOW_MS')}'). Using default: {DEFAULT_STDP_WINDOW_MS}. Error: {e}", file=sys.stderr)
    STDP_WINDOW_MS = DEFAULT_STDP_WINDOW_MS

DEFAULT_STDP_DEPRESSION_FACTOR = 0.0015
try:
    STDP_DEPRESSION_FACTOR = float(os.getenv('STDP_DEPRESSION_FACTOR', DEFAULT_STDP_DEPRESSION_FACTOR))
except ValueError as e:
    print(f"Warning: Invalid value for STDP_DEPRESSION_FACTOR env var ('{os.getenv('STDP_DEPRESSION_FACTOR')}'). Using default: {DEFAULT_STDP_DEPRESSION_FACTOR}. Error: {e}", file=sys.stderr)
    STDP_DEPRESSION_FACTOR = DEFAULT_STDP_DEPRESSION_FACTOR

# Coherence and Resonance Parameters
DEFAULT_COHERENCE_UPDATE_FACTOR = 0.1
try:
    COHERENCE_UPDATE_FACTOR = float(os.getenv('COHERENCE_UPDATE_FACTOR', DEFAULT_COHERENCE_UPDATE_FACTOR))
except ValueError as e:
    print(f"Warning: Invalid value for COHERENCE_UPDATE_FACTOR env var ('{os.getenv('COHERENCE_UPDATE_FACTOR')}'). Using default: {DEFAULT_COHERENCE_UPDATE_FACTOR}. Error: {e}", file=sys.stderr)
    COHERENCE_UPDATE_FACTOR = DEFAULT_COHERENCE_UPDATE_FACTOR

# SNN/Surrogate Gradient Parameters (relevant for SNNTorch or similar frameworks)
DEFAULT_SNN_SURROGATE_SLOPE = 25.0
try:
    SNN_SURROGATE_SLOPE = float(os.getenv('SNN_SURROGATE_SLOPE', DEFAULT_SNN_SURROGATE_SLOPE))
except ValueError as e:
    print(f"Warning: Invalid value for SNN_SURROGATE_SLOPE env var ('{os.getenv('SNN_SURROGATE_SLOPE')}'). Using default: {DEFAULT_SNN_SURROGATE_SLOPE}. Error: {e}", file=sys.stderr)
    SNN_SURROGATE_SLOPE = DEFAULT_SNN_SURROGATE_SLOPE

DEFAULT_SNN_LIF_BETA = 0.9
try:
    SNN_LIF_BETA = float(os.getenv('SNN_LIF_BETA', DEFAULT_SNN_LIF_BETA))
except ValueError as e:
    print(f"Warning: Invalid value for SNN_LIF_BETA env var ('{os.getenv('SNN_LIF_BETA')}'). Using default: {DEFAULT_SNN_LIF_BETA}. Error: {e}", file=sys.stderr)
    SNN_LIF_BETA = DEFAULT_SNN_LIF_BETA

DEFAULT_SNN_LIF_THRESHOLD = 1.0
try:
    SNN_LIF_THRESHOLD = float(os.getenv('SNN_LIF_THRESHOLD', DEFAULT_SNN_LIF_THRESHOLD))
except ValueError as e:
    print(f"Warning: Invalid value for SNN_LIF_THRESHOLD env var ('{os.getenv('SNN_LIF_THRESHOLD')}'). Using default: {DEFAULT_SNN_LIF_THRESHOLD}. Error: {e}", file=sys.stderr)
    SNN_LIF_THRESHOLD = DEFAULT_SNN_LIF_THRESHOLD

DEFAULT_SNN_OPTIMIZER_LR = 5e-4
try:
    SNN_OPTIMIZER_LR = float(os.getenv('SNN_OPTIMIZER_LR', DEFAULT_SNN_OPTIMIZER_LR))
except ValueError as e:
    print(f"Warning: Invalid value for SNN_OPTIMIZER_LR env var ('{os.getenv('SNN_OPTIMIZER_LR')}'). Using default: {DEFAULT_SNN_OPTIMIZER_LR}. Error: {e}", file=sys.stderr)
    SNN_OPTIMIZER_LR = DEFAULT_SNN_OPTIMIZER_LR

DEFAULT_SNN_INPUT_SIZE = 768
try:
    SNN_INPUT_SIZE = int(os.getenv('SNN_INPUT_SIZE', DEFAULT_SNN_INPUT_SIZE))
except ValueError as e:
    print(f"Warning: Invalid value for SNN_INPUT_SIZE env var ('{os.getenv('SNN_INPUT_SIZE')}'). Using default: {DEFAULT_SNN_INPUT_SIZE}. Error: {e}", file=sys.stderr)
    SNN_INPUT_SIZE = DEFAULT_SNN_INPUT_SIZE

DEFAULT_SNN_BATCH_SIZE = 1
try:
    SNN_BATCH_SIZE = int(os.getenv('SNN_BATCH_SIZE', DEFAULT_SNN_BATCH_SIZE))
except ValueError as e:
    print(f"Warning: Invalid value for SNN_BATCH_SIZE env var ('{os.getenv('SNN_BATCH_SIZE')}'). Using default: {DEFAULT_SNN_BATCH_SIZE}. Error: {e}", file=sys.stderr)
    SNN_BATCH_SIZE = DEFAULT_SNN_BATCH_SIZE

DEFAULT_SNN_INPUT_ACTIVE_FRACTION = 0.1
try:
    SNN_INPUT_ACTIVE_FRACTION = float(os.getenv('SNN_INPUT_ACTIVE_FRACTION', DEFAULT_SNN_INPUT_ACTIVE_FRACTION))
except ValueError as e:
    print(f"Warning: Invalid value for SNN_INPUT_ACTIVE_FRACTION env var ('{os.getenv('SNN_INPUT_ACTIVE_FRACTION')}'). Using default: {DEFAULT_SNN_INPUT_ACTIVE_FRACTION}. Error: {e}", file=sys.stderr)
    SNN_INPUT_ACTIVE_FRACTION = DEFAULT_SNN_INPUT_ACTIVE_FRACTION


# --- End of System Behavior ---

# --- API Keys and Endpoints ---
# TODO: Reference relevant threat models or security assessments in comments throughout this section to provide context for security decisions.
# Configuration for Large Language Models (LLMs) and other external APIs.

ENABLE_LLM_API = os.getenv('ENABLE_LLM_API', 'True').lower() == 'true'

# Select LLM Provider: "openai", "lm_studio", "ollama", "mock_for_snn_test"
# Mock provider can be used for testing SNN without actual LLM calls.
DEFAULT_LLM_PROVIDER = 'lm_studio'
LLM_PROVIDER = os.getenv('LLM_PROVIDER', DEFAULT_LLM_PROVIDER).lower()

DEFAULT_LLM_TEMPERATURE = 0.7
try:
    LLM_TEMPERATURE = float(os.getenv('LLM_TEMPERATURE', DEFAULT_LLM_TEMPERATURE))
except ValueError as e:
    print(f"Warning: Invalid value for LLM_TEMPERATURE env var ('{os.getenv('LLM_TEMPERATURE')}'). Using default: {DEFAULT_LLM_TEMPERATURE}. Error: {e}", file=sys.stderr)
    LLM_TEMPERATURE = DEFAULT_LLM_TEMPERATURE

DEFAULT_LLM_CONNECTION_TIMEOUT = 10
try:
    LLM_CONNECTION_TIMEOUT = int(os.getenv('LLM_CONNECTION_TIMEOUT', DEFAULT_LLM_CONNECTION_TIMEOUT)) # seconds
except ValueError as e:
    print(f"Warning: Invalid value for LLM_CONNECTION_TIMEOUT env var ('{os.getenv('LLM_CONNECTION_TIMEOUT')}'). Using default: {DEFAULT_LLM_CONNECTION_TIMEOUT}. Error: {e}", file=sys.stderr)
    LLM_CONNECTION_TIMEOUT = DEFAULT_LLM_CONNECTION_TIMEOUT

DEFAULT_LLM_REQUEST_TIMEOUT = 120
try:
    LLM_REQUEST_TIMEOUT = int(os.getenv('LLM_REQUEST_TIMEOUT', DEFAULT_LLM_REQUEST_TIMEOUT)) # seconds
except ValueError as e:
    print(f"Warning: Invalid value for LLM_REQUEST_TIMEOUT env var ('{os.getenv('LLM_REQUEST_TIMEOUT')}'). Using default: {DEFAULT_LLM_REQUEST_TIMEOUT}. Error: {e}", file=sys.stderr)
    LLM_REQUEST_TIMEOUT = DEFAULT_LLM_REQUEST_TIMEOUT

# Define configurations for each LLM provider
# Sensitive information like API keys should ideally be set as environment variables.
DEFAULT_OPENAI_BASE_URL = "https://api.openai.com/v1"
DEFAULT_OPENAI_MODEL = "gpt-3.5-turbo"
DEFAULT_LM_STUDIO_BASE_URL = "http://localhost:1234/v1"
DEFAULT_LM_STUDIO_MODEL = "local-model"
DEFAULT_OLLAMA_BASE_URL = "http://localhost:11434/api"
DEFAULT_OLLAMA_MODEL = "llama2"

_LLM_CONFIG = {
    "openai": {
        "API_KEY": os.getenv("OPENAI_API_KEY", ""),
        "BASE_URL": os.getenv("OPENAI_BASE_URL", DEFAULT_OPENAI_BASE_URL),
        "MODEL": os.getenv("OPENAI_MODEL", DEFAULT_OPENAI_MODEL),
        "CONCEPT_PROMPT_TEMPLATE": { # Default prompts, consider making these configurable as well if needed
            "system": "You are an AI assistant helping to define and elaborate on concepts. Provide a concise and informative summary for the given concept. Focus on its core meaning and key aspects.",
            "user": "Concept: {concept_name}\n\nProvide a detailed explanation of this concept, including its primary definition, key characteristics, and typical applications or examples. If the concept is abstract, try to provide analogies."
        }
    },
    "lm_studio": {
        "API_KEY": os.getenv("LM_STUDIO_API_KEY", "not_required"), # Typically not required for local LM Studio
        "BASE_URL": os.getenv("LM_STUDIO_BASE_URL", "http://localhost:1234/v1"), # Default LM Studio API endpoint
        "MODEL": os.getenv("LM_STUDIO_MODEL", "local-model"), # Model identifier used by LM Studio, often a loaded model name
        "CONCEPT_PROMPT_TEMPLATE": {
            "system": "You are an AI assistant. Your task is to provide a detailed and clear explanation for the given concept. Emphasize its fundamental principles and provide illustrative examples.",
            "user": "Please explain the concept: {concept_name}. Describe its definition, core ideas, and any relevant examples."
        }
    },
    "ollama": {
        "API_KEY": os.getenv("OLLAMA_API_KEY", "not_required"), 
        "BASE_URL": os.getenv("OLLAMA_BASE_URL", DEFAULT_OLLAMA_BASE_URL), 
        "MODEL": os.getenv("OLLAMA_MODEL", DEFAULT_OLLAMA_MODEL), 
        "CONCEPT_PROMPT_TEMPLATE": {
            "system": "You are an AI model. Explain the following concept clearly and concisely. Provide its definition, main attributes, and some examples if applicable.",
            "user": "Concept: {concept_name}. Please provide a comprehensive explanation."
        }
    },
    "mock_for_snn_test": { # Mock provider settings
        "API_KEY": "mock_key",
        "BASE_URL": "http://localhost:8000/mock_api", 
        "MODEL": "mock_model",
        "CONCEPT_PROMPT_TEMPLATE": { 
            "system": "Mock system prompt for {concept_name}.",
            "user": "Mock user prompt for {concept_name}."
        }
    }
}

# Set current LLM settings based on LLM_PROVIDER
if LLM_PROVIDER not in _LLM_CONFIG:
    print(
        f"Warning: Unknown LLM_PROVIDER '{LLM_PROVIDER}'. "
        f"Defaulting to '{DEFAULT_LLM_PROVIDER}'. Available providers: {list(_LLM_CONFIG.keys())}"
    )
    LLM_PROVIDER = DEFAULT_LLM_PROVIDER

CURRENT_LLM_SETTINGS = _LLM_CONFIG.get(LLM_PROVIDER) # Use .get for safety, though fallback above should ensure key exists
if CURRENT_LLM_SETTINGS is None: # Should not happen due to fallback, but as an ultimate safeguard
    print(f"CRITICAL: LLM_PROVIDER '{LLM_PROVIDER}' resolved to None in _LLM_CONFIG. This should not happen. Using mock as emergency fallback.", file=sys.stderr)
    CURRENT_LLM_SETTINGS = _LLM_CONFIG["mock_for_snn_test"] # Emergency fallback
    LLM_PROVIDER = "mock_for_snn_test"
LLM_API_KEY = CURRENT_LLM_SETTINGS["API_KEY"]
LLM_BASE_URL = CURRENT_LLM_SETTINGS["BASE_URL"]
LLM_MODEL = CURRENT_LLM_SETTINGS["MODEL"]
LLM_CONCEPT_PROMPT_TEMPLATE = CURRENT_LLM_SETTINGS["CONCEPT_PROMPT_TEMPLATE"]

# --- End of API Keys and Endpoints ---

# --- Ethics Module Configuration ---
# Parameters governing the ethical decision-making and alignment framework.

# Placeholder for the ethical framework. This could be loaded from a JSON file or defined here.
# TODO: Load ETHICAL_FRAMEWORK dynamically (e.g., from ETHICS_DB_PATH or another configuration file) to allow for easier updates without code changes.
# Example structure: { "principle_name": {"weight": float, "rules": ["rule1", "rule2"]}}
ETHICAL_FRAMEWORK = {
    "NonMaleficence": {"weight": 0.8, "description": "Avoid causing harm."},
    "Beneficence": {"weight": 0.6, "description": "Promote well-being."},
    "Autonomy": {"weight": 0.7, "description": "Respect individual autonomy."},
    "Justice": {"weight": 0.5, "description": "Ensure fairness and equity."},
    "Transparency": {"weight": 0.4, "description": "Maintain operational transparency."}
    # This can be expanded significantly based on Phase2KB.md or other sources.
}

# Threshold for overall ethical alignment. Actions below this may be flagged or modified.
DEFAULT_ETHICAL_ALIGNMENT_THRESHOLD = 0.7
try:
    ETHICAL_ALIGNMENT_THRESHOLD = float(os.getenv('ETHICAL_ALIGNMENT_THRESHOLD', DEFAULT_ETHICAL_ALIGNMENT_THRESHOLD))
except ValueError as e:
    print(f"Warning: Invalid value for ETHICAL_ALIGNMENT_THRESHOLD env var ('{os.getenv('ETHICAL_ALIGNMENT_THRESHOLD')}'). Using default: {DEFAULT_ETHICAL_ALIGNMENT_THRESHOLD}. Error: {e}", file=sys.stderr)
    ETHICAL_ALIGNMENT_THRESHOLD = DEFAULT_ETHICAL_ALIGNMENT_THRESHOLD

# Weights for combining different ethical assessment dimensions (e.g., in an ethics score)
DEFAULT_ETHICS_COHERENCE_WEIGHT = 0.25
try:
    ETHICS_COHERENCE_WEIGHT = float(os.getenv('ETHICS_COHERENCE_WEIGHT', DEFAULT_ETHICS_COHERENCE_WEIGHT))
except ValueError as e:
    print(f"Warning: Invalid value for ETHICS_COHERENCE_WEIGHT env var ('{os.getenv('ETHICS_COHERENCE_WEIGHT')}'). Using default: {DEFAULT_ETHICS_COHERENCE_WEIGHT}. Error: {e}", file=sys.stderr)
    ETHICS_COHERENCE_WEIGHT = DEFAULT_ETHICS_COHERENCE_WEIGHT

DEFAULT_ETHICS_VALENCE_WEIGHT = 0.25
try:
    ETHICS_VALENCE_WEIGHT = float(os.getenv('ETHICS_VALENCE_WEIGHT', DEFAULT_ETHICS_VALENCE_WEIGHT))
except ValueError as e:
    print(f"Warning: Invalid value for ETHICS_VALENCE_WEIGHT env var ('{os.getenv('ETHICS_VALENCE_WEIGHT')}'). Using default: {DEFAULT_ETHICS_VALENCE_WEIGHT}. Error: {e}", file=sys.stderr)
    ETHICS_VALENCE_WEIGHT = DEFAULT_ETHICS_VALENCE_WEIGHT

DEFAULT_ETHICS_INTENSITY_WEIGHT = 0.20
try:
    ETHICS_INTENSITY_WEIGHT = float(os.getenv('ETHICS_INTENSITY_WEIGHT', DEFAULT_ETHICS_INTENSITY_WEIGHT))
except ValueError as e:
    print(f"Warning: Invalid value for ETHICS_INTENSITY_WEIGHT env var ('{os.getenv('ETHICS_INTENSITY_WEIGHT')}'). Using default: {DEFAULT_ETHICS_INTENSITY_WEIGHT}. Error: {e}", file=sys.stderr)
    ETHICS_INTENSITY_WEIGHT = DEFAULT_ETHICS_INTENSITY_WEIGHT

DEFAULT_ETHICS_FRAMEWORK_WEIGHT = 0.30
try:
    ETHICS_FRAMEWORK_WEIGHT = float(os.getenv('ETHICS_FRAMEWORK_WEIGHT', DEFAULT_ETHICS_FRAMEWORK_WEIGHT))
except ValueError as e:
    print(f"Warning: Invalid value for ETHICS_FRAMEWORK_WEIGHT env var ('{os.getenv('ETHICS_FRAMEWORK_WEIGHT')}'). Using default: {DEFAULT_ETHICS_FRAMEWORK_WEIGHT}. Error: {e}", file=sys.stderr)
    ETHICS_FRAMEWORK_WEIGHT = DEFAULT_ETHICS_FRAMEWORK_WEIGHT

# Parameters for ethical clustering or contextual analysis
DEFAULT_ETHICS_CLUSTER_CONTEXT_WEIGHT = 0.5
try:
    ETHICS_CLUSTER_CONTEXT_WEIGHT = float(os.getenv('ETHICS_CLUSTER_CONTEXT_WEIGHT', DEFAULT_ETHICS_CLUSTER_CONTEXT_WEIGHT))
except ValueError as e:
    print(f"Warning: Invalid value for ETHICS_CLUSTER_CONTEXT_WEIGHT env var ('{os.getenv('ETHICS_CLUSTER_CONTEXT_WEIGHT')}'). Using default: {DEFAULT_ETHICS_CLUSTER_CONTEXT_WEIGHT}. Error: {e}", file=sys.stderr)
    ETHICS_CLUSTER_CONTEXT_WEIGHT = DEFAULT_ETHICS_CLUSTER_CONTEXT_WEIGHT

DEFAULT_ETHICS_CLUSTER_RADIUS_FACTOR = 1.5
try:
    ETHICS_CLUSTER_RADIUS_FACTOR = float(os.getenv('ETHICS_CLUSTER_RADIUS_FACTOR', DEFAULT_ETHICS_CLUSTER_RADIUS_FACTOR))
except ValueError as e:
    print(f"Warning: Invalid value for ETHICS_CLUSTER_RADIUS_FACTOR env var ('{os.getenv('ETHICS_CLUSTER_RADIUS_FACTOR')}'). Using default: {DEFAULT_ETHICS_CLUSTER_RADIUS_FACTOR}. Error: {e}", file=sys.stderr)
    ETHICS_CLUSTER_RADIUS_FACTOR = DEFAULT_ETHICS_CLUSTER_RADIUS_FACTOR

# Parameters for ethics log and trend analysis
DEFAULT_ETHICS_LOG_MAX_ENTRIES = 10000
try:
    ETHICS_LOG_MAX_ENTRIES = int(os.getenv('ETHICS_LOG_MAX_ENTRIES', DEFAULT_ETHICS_LOG_MAX_ENTRIES))
except ValueError as e:
    print(f"Warning: Invalid value for ETHICS_LOG_MAX_ENTRIES env var ('{os.getenv('ETHICS_LOG_MAX_ENTRIES')}'). Using default: {DEFAULT_ETHICS_LOG_MAX_ENTRIES}. Error: {e}", file=sys.stderr)
    ETHICS_LOG_MAX_ENTRIES = DEFAULT_ETHICS_LOG_MAX_ENTRIES

DEFAULT_ETHICS_TREND_MIN_DATAPOINTS = 50
try:
    ETHICS_TREND_MIN_DATAPOINTS = int(os.getenv('ETHICS_TREND_MIN_DATAPOINTS', DEFAULT_ETHICS_TREND_MIN_DATAPOINTS))
except ValueError as e:
    print(f"Warning: Invalid value for ETHICS_TREND_MIN_DATAPOINTS env var ('{os.getenv('ETHICS_TREND_MIN_DATAPOINTS')}'). Using default: {DEFAULT_ETHICS_TREND_MIN_DATAPOINTS}. Error: {e}", file=sys.stderr)
    ETHICS_TREND_MIN_DATAPOINTS = DEFAULT_ETHICS_TREND_MIN_DATAPOINTS

DEFAULT_ETHICS_TREND_SIGNIFICANCE_THRESHOLD = 0.05
try:
    ETHICS_TREND_SIGNIFICANCE_THRESHOLD = float(os.getenv('ETHICS_TREND_SIGNIFICANCE_THRESHOLD', DEFAULT_ETHICS_TREND_SIGNIFICANCE_THRESHOLD))
except ValueError as e:
    print(f"Warning: Invalid value for ETHICS_TREND_SIGNIFICANCE_THRESHOLD env var ('{os.getenv('ETHICS_TREND_SIGNIFICANCE_THRESHOLD')}'). Using default: {DEFAULT_ETHICS_TREND_SIGNIFICANCE_THRESHOLD}. Error: {e}", file=sys.stderr)
    ETHICS_TREND_SIGNIFICANCE_THRESHOLD = DEFAULT_ETHICS_TREND_SIGNIFICANCE_THRESHOLD

# Threshold for the Mitigator module to intervene based on ethical assessment
DEFAULT_MITIGATION_ETHICAL_THRESHOLD = 0.85
try:
    MITIGATION_ETHICAL_THRESHOLD = float(os.getenv('MITIGATION_ETHICAL_THRESHOLD', DEFAULT_MITIGATION_ETHICAL_THRESHOLD))
except ValueError as e:
    print(f"Warning: Invalid value for MITIGATION_ETHICAL_THRESHOLD env var ('{os.getenv('MITIGATION_ETHICAL_THRESHOLD')}'). Using default: {DEFAULT_MITIGATION_ETHICAL_THRESHOLD}. Error: {e}", file=sys.stderr)
    MITIGATION_ETHICAL_THRESHOLD = DEFAULT_MITIGATION_ETHICAL_THRESHOLD

# --- End of Ethics Module Configuration ---

# --- Memory/Library Configuration ---
# Parameters governing memory operations, novelty detection, and knowledge library interactions.

# Threshold for determining if a new piece of information is novel enough to be stored.
DEFAULT_MEMORY_NOVELTY_THRESHOLD = 0.6
try:
    MEMORY_NOVELTY_THRESHOLD = float(os.getenv('MEMORY_NOVELTY_THRESHOLD', DEFAULT_MEMORY_NOVELTY_THRESHOLD))
except ValueError as e:
    print(f"Warning: Invalid value for MEMORY_NOVELTY_THRESHOLD env var ('{os.getenv('MEMORY_NOVELTY_THRESHOLD')}'). Using default: {DEFAULT_MEMORY_NOVELTY_THRESHOLD}. Error: {e}", file=sys.stderr)
    MEMORY_NOVELTY_THRESHOLD = DEFAULT_MEMORY_NOVELTY_THRESHOLD


# Ethical threshold for storing memories. Can default to the general ethical alignment threshold.
DEFAULT_MEMORY_ETHICAL_THRESHOLD = ETHICAL_ALIGNMENT_THRESHOLD 
try:
    MEMORY_ETHICAL_THRESHOLD = float(os.getenv('MEMORY_ETHICAL_THRESHOLD', DEFAULT_MEMORY_ETHICAL_THRESHOLD))
except ValueError as e:
    print(f"Warning: Invalid value for MEMORY_ETHICAL_THRESHOLD env var ('{os.getenv('MEMORY_ETHICAL_THRESHOLD')}'). Using default: {DEFAULT_MEMORY_ETHICAL_THRESHOLD}. Error: {e}", file=sys.stderr)
    MEMORY_ETHICAL_THRESHOLD = DEFAULT_MEMORY_ETHICAL_THRESHOLD


# Weights for combining different aspects of novelty (e.g., spatial vs. textual content)
DEFAULT_SPATIAL_NOVELTY_WEIGHT = 0.5
try:
    SPATIAL_NOVELTY_WEIGHT = float(os.getenv('SPATIAL_NOVELTY_WEIGHT', DEFAULT_SPATIAL_NOVELTY_WEIGHT))
except ValueError as e:
    print(f"Warning: Invalid value for SPATIAL_NOVELTY_WEIGHT env var ('{os.getenv('SPATIAL_NOVELTY_WEIGHT')}'). Using default: {DEFAULT_SPATIAL_NOVELTY_WEIGHT}. Error: {e}", file=sys.stderr)
    SPATIAL_NOVELTY_WEIGHT = DEFAULT_SPATIAL_NOVELTY_WEIGHT

DEFAULT_TEXTUAL_NOVELTY_WEIGHT = 0.5
try:
    TEXTUAL_NOVELTY_WEIGHT = float(os.getenv('TEXTUAL_NOVELTY_WEIGHT', DEFAULT_TEXTUAL_NOVELTY_WEIGHT))
except ValueError as e:
    print(f"Warning: Invalid value for TEXTUAL_NOVELTY_WEIGHT env var ('{os.getenv('TEXTUAL_NOVELTY_WEIGHT')}'). Using default: {DEFAULT_TEXTUAL_NOVELTY_WEIGHT}. Error: {e}", file=sys.stderr)
    TEXTUAL_NOVELTY_WEIGHT = DEFAULT_TEXTUAL_NOVELTY_WEIGHT


# Flag to determine if explicit consent is required before storing data in public knowledge areas.
REQUIRE_PUBLIC_STORAGE_CONSENT = os.getenv('REQUIRE_PUBLIC_STORAGE_CONSENT', 'True').lower() == 'true'

# Default coherence value assigned to new knowledge items in the library, can be updated by SNN.
DEFAULT_KNOWLEDGE_COHERENCE = 0.75
try:
    DEFAULT_KNOWLEDGE_COHERENCE = float(os.getenv('DEFAULT_KNOWLEDGE_COHERENCE', DEFAULT_KNOWLEDGE_COHERENCE))
except ValueError as e:
    print(f"Warning: Invalid value for DEFAULT_KNOWLEDGE_COHERENCE env var ('{os.getenv('DEFAULT_KNOWLEDGE_COHERENCE')}'). Using default: {DEFAULT_KNOWLEDGE_COHERENCE}. Error: {e}", file=sys.stderr)
    DEFAULT_KNOWLEDGE_COHERENCE = DEFAULT_KNOWLEDGE_COHERENCE

# Coordinate range for memory storage and novelty calculations
DEFAULT_COORDINATE_MIN_VALUE = -1000.0
try:
    COORDINATE_MIN_VALUE = float(os.getenv('COORDINATE_MIN_VALUE', DEFAULT_COORDINATE_MIN_VALUE))
except ValueError as e:
    print(f"Warning: Invalid value for COORDINATE_MIN_VALUE env var ('{os.getenv('COORDINATE_MIN_VALUE')}'). Using default: {DEFAULT_COORDINATE_MIN_VALUE}. Error: {e}", file=sys.stderr)
    COORDINATE_MIN_VALUE = DEFAULT_COORDINATE_MIN_VALUE

DEFAULT_COORDINATE_MAX_VALUE = 1000.0
try:
    COORDINATE_MAX_VALUE = float(os.getenv('COORDINATE_MAX_VALUE', DEFAULT_COORDINATE_MAX_VALUE))
except ValueError as e:
    print(f"Warning: Invalid value for COORDINATE_MAX_VALUE env var ('{os.getenv('COORDINATE_MAX_VALUE')}'). Using default: {DEFAULT_COORDINATE_MAX_VALUE}. Error: {e}", file=sys.stderr)
    COORDINATE_MAX_VALUE = DEFAULT_COORDINATE_MAX_VALUE

# Maximum number of nodes in the knowledge graph.
DEFAULT_MAX_GRAPH_NODES = 10000
try:
    MAX_GRAPH_NODES = int(os.getenv('MAX_GRAPH_NODES', DEFAULT_MAX_GRAPH_NODES))
except ValueError as e:
    print(f"Warning: Invalid value for MAX_GRAPH_NODES env var ('{os.getenv('MAX_GRAPH_NODES')}'). Using default: {DEFAULT_MAX_GRAPH_NODES}. Error: {e}", file=sys.stderr)
    MAX_GRAPH_NODES = DEFAULT_MAX_GRAPH_NODES
if MAX_GRAPH_NODES <= 0: # Ensure it's a positive value
    print(f"Warning: MAX_GRAPH_NODES was '{MAX_GRAPH_NODES}', must be positive. Resetting to default {DEFAULT_MAX_GRAPH_NODES}.", file=sys.stderr)
    MAX_GRAPH_NODES = DEFAULT_MAX_GRAPH_NODES


# Policy for evicting nodes when MAX_GRAPH_NODES is reached. E.g., "oldest", "lru" (not implemented).
DEFAULT_GRAPH_EVICTION_POLICY = "oldest"
GRAPH_EVICTION_POLICY = os.getenv('GRAPH_EVICTION_POLICY', DEFAULT_GRAPH_EVICTION_POLICY).lower()
if GRAPH_EVICTION_POLICY not in ["oldest"]: # Add other policies as they are implemented
    print(f"Warning: Unknown GRAPH_EVICTION_POLICY '{GRAPH_EVICTION_POLICY}'. Defaulting to '{DEFAULT_GRAPH_EVICTION_POLICY}'.", file=sys.stderr)
    GRAPH_EVICTION_POLICY = DEFAULT_GRAPH_EVICTION_POLICY

# --- End of Memory/Library Configuration ---

# --- Default Values for core/__init__.py ---
AWARENESS_ERROR_DEFAULTS = {
    "curiosity": 0, "context_stability": 0, "self_evolution_rate": 0, 
    "coherence": 0, "active_llm_fallback": True, 
    "primary_concept_coord": (0,0,0,0), "snn_error": "Manifold not initialized"
}
CRITICAL_MANIFOLD_ERROR_MSG = "CRITICAL: SpacetimeManifold not available. Cannot process thought."
USER_FACING_MANIFOLD_ERROR_MSG = "I am currently unable to process thoughts due to an internal initialization issue."

# --- Default Values for core/brain.py ---
DEFAULT_BRAIN_AWARENESS_METRICS = {
    "curiosity": 0.1, "context_stability": 0.5, "self_evolution_rate": 0.0,
    "coherence": 0.0, "active_llm_fallback": True,
    "primary_concept_coord": (0.0, 0.0, 0.0, 0.0), "snn_error": None
}
# Factors/defaults for metric calculations in brain.think()
CURIOSITY_COHERENCE_FACTOR = 0.5 # (1.0 / 2.0)
CONTEXT_STABILITY_STD_DEV_FACTOR = 2.0
DEFAULT_CONTEXT_STABILITY_SINGLE_READING = 0.75
DEFAULT_CONTEXT_STABILITY_NO_READING = 0.25


# --- Default Values for core/dialogue.py ---
DEFAULT_AWARENESS_METRICS_DIALOGUE = {
    "curiosity": 0.1, "context_stability": 0.3, "self_evolution_rate": 0.0,
    "coherence": 0.0, "active_llm_fallback": True,
    "primary_concept_coord": None, "raw_t_intensity": 0.0, "snn_error": None
}
DEFAULT_DIALOGUE_ERROR_BRAIN_RESPONSE = "System did not generate a specific response due to an internal processing issue."
DEFAULT_DIALOGUE_ETHICAL_SCORE_FALLBACK = 0.5
MAX_CONCEPT_NAME_FOR_MEMORY_LEN = 30
DEFAULT_MEMORY_CONCEPT_NAME = "interaction_summary"
DIALOGUE_SUMMARY_LENGTH_SHORT = 100  # For user input summary for ethics
DIALOGUE_SUMMARY_LENGTH_ACTION = 200 # For brain response summary for ethics

# --- Default Values for core/ethics.py ---
ETHICS_INTENSITY_PREFERENCE_SIGMA = 0.25
ETHICS_IDEAL_INTENSITY_CENTER = 0.5
ETHICS_TREND_T_INTENSITY_FACTOR = 0.9
ETHICS_TREND_BASE_WEIGHT = 0.1
ETHICS_TREND_SHORT_WINDOW_FACTOR = 0.2
ETHICS_TREND_LONG_WINDOW_FACTOR = 0.5
ETHICS_TREND_MIN_SHORT_WINDOW = 3
ETHICS_TREND_MIN_LONG_WINDOW = 5

# --- Default Values for core/gui.py ---
GUI_RESPONSE_STREAMING_DELAY = 0.05

# --- Default Values for core/library.py ---
DEFAULT_SUMMARY_MAX_LENGTH = 100
MITIGATION_LOG_SUMMARY_MAX_LENGTH = 75
MITIGATION_SEVERE_ETHICAL_SCORE_THRESHOLD = 0.3
MITIGATION_STRICT_CAUTION_ETHICAL_SCORE_THRESHOLD = 0.5
KNOWLEDGE_PREVIEW_MAX_LENGTH = 150
KNOWLEDGE_COORD_CONCEPT_NAME_MAX_LENGTH = 20
KNOWLEDGE_DEFAULT_COORD_CONCEPT_NAME = "generic library content"
KNOWLEDGE_ENTRY_SCHEMA_VERSION = "1.0"

# --- Default Values for core/memory.py ---
TEXTUAL_NOVELTY_EMPTY_SUMMARY_SCORE = 0.5
MEMORY_NODE_TYPE_CONCEPT = "concept_memory"
MEMORY_DEFAULT_RELATION_TYPE = "related_to"
DEFAULT_RECENT_MEMORIES_LIMIT = 10

# --- Default Values for main.py ---
DEFAULT_SINGLE_QUERY_STREAM_THOUGHTS = False


# --- Other Configuration Sections ---
# Miscellaneous parameters for system behavior, learning, and environment.

# Threshold for self-correction mechanisms. If confidence or alignment drops below this,
# the system might trigger internal review or learning processes.
DEFAULT_SELF_CORRECTION_THRESHOLD = 0.75
try:
    SELF_CORRECTION_THRESHOLD = float(os.getenv('SELF_CORRECTION_THRESHOLD', DEFAULT_SELF_CORRECTION_THRESHOLD))
except ValueError as e:
    print(f"Warning: Invalid value for SELF_CORRECTION_THRESHOLD env var ('{os.getenv('SELF_CORRECTION_THRESHOLD')}'). Using default: {DEFAULT_SELF_CORRECTION_THRESHOLD}. Error: {e}", file=sys.stderr)
    SELF_CORRECTION_THRESHOLD = DEFAULT_SELF_CORRECTION_THRESHOLD

# Modifier for the rate at which the system evolves or adapts its core structures.
# Could influence learning rates, structural plasticity, etc.
DEFAULT_EVOLUTION_RATE_MODIFIER = 1.0
try:
    EVOLUTION_RATE_MODIFIER = float(os.getenv('EVOLUTION_RATE_MODIFIER', DEFAULT_EVOLUTION_RATE_MODIFIER)) # 1.0 for normal rate
except ValueError as e:
    print(f"Warning: Invalid value for EVOLUTION_RATE_MODIFIER env var ('{os.getenv('EVOLUTION_RATE_MODIFIER')}'). Using default: {DEFAULT_EVOLUTION_RATE_MODIFIER}. Error: {e}", file=sys.stderr)
    EVOLUTION_RATE_MODIFIER = DEFAULT_EVOLUTION_RATE_MODIFIER

# Execution environment: "development", "testing", "production"
# This can be used to enable/disable certain features, logging levels, etc.
EXECUTION_ENVIRONMENT = os.getenv('EXECUTION_ENVIRONMENT', 'development').lower()
IS_DEVELOPMENT_ENV = (EXECUTION_ENVIRONMENT == 'development')
IS_PRODUCTION_ENV = (EXECUTION_ENVIRONMENT == 'production')


# --- End of Other Configuration Sections ---

def validate_config():
    """
    Performs basic validation of critical configuration settings.

    Checks include:
    - LLM provider selection and necessary API key/URL/model settings if LLM is enabled.
    - Resource profile validity.
    - Existence of essential data and log directories.

    Prints warnings or errors to the console.
    Returns:
        bool: True if basic validation passes, False otherwise.
    """
    # TODO: Expand validate_config to cover all critical parameters and their interdependencies. Currently, coverage is partial.
    print("\n--- Validating Configuration ---")
    valid = True

    # Validate LLM Provider and API Key if LLM is enabled
    if ENABLE_LLM_API:
        if LLM_PROVIDER not in _LLM_CONFIG:
            print(f"Error: Invalid LLM_PROVIDER: {LLM_PROVIDER}. Not found in _LLM_CONFIG.")
            valid = False
        else:
            print(f"LLM Provider: {LLM_PROVIDER}")
            if not LLM_API_KEY or "YOUR_API_KEY_HERE" in LLM_API_KEY:
                # LM Studio and Ollama might not require keys, mock definitely doesn't
                if LLM_PROVIDER in ["openai"]: # Add other providers that strictly require keys
                    print(f"Warning: LLM_API_KEY for {LLM_PROVIDER} seems to be missing or a placeholder.")
                    # Depending on strictness, this could be valid = False
            if not LLM_BASE_URL:
                print(f"Error: LLM_BASE_URL for {LLM_PROVIDER} is not set.")
                valid = False
            if not LLM_MODEL:
                print(f"Error: LLM_MODEL for {LLM_PROVIDER} is not set.")
                valid = False
    else:
        print("LLM API is disabled. Skipping LLM configuration validation.")

    # Validate Resource Profile
    if RESOURCE_PROFILE_TYPE not in _RESOURCE_PROFILES:
        # This case is actually handled by the fallback in definition, but good to double check
        print(f"Error: Invalid RESOURCE_PROFILE_TYPE: {RESOURCE_PROFILE_TYPE}.")
        valid = False
    else:
        print(f"Resource Profile: {RESOURCE_PROFILE_TYPE}")

    # Add more checks as needed, e.g., for critical paths
    if not os.path.exists(DATA_DIR):
        print(f"Error: DATA_DIR does not exist: {DATA_DIR}")
        valid = False
        
    if not os.path.exists(LOG_DIR):
        print(f"Error: LOG_DIR does not exist: {LOG_DIR}")
        valid = False

    if valid:
        print("Configuration validation successful.")
    else:
        print("Configuration validation failed with errors/warnings above.")
    return valid

def self_test_config_paths_and_creation() -> bool:
    """
    Tests the `get_path` and `ensure_path` helper functions.

    Specifically, it verifies:
    - `get_path` correctly constructs absolute paths.
    - `ensure_path` correctly creates directories if they don't exist,
      both for direct directory paths and parent directories of file paths.
    - Attempts to clean up any created temporary directories.

    Prints detailed messages about test progress and outcomes.
    Returns:
        bool: True if all tests pass (including cleanup), False otherwise.
    """
    print("\n--- Testing Path Configuration & Creation ---")
    test_passed = True
    
    # Test get_path
    print(f"Project Root (_PROJECT_ROOT): {_PROJECT_ROOT}")
    relative_p = "test_subfolder/test_file.txt"
    abs_p = get_path(relative_p)
    expected_p = os.path.join(_PROJECT_ROOT, relative_p)
    if abs_p != expected_p:
        print(f"Error: get_path('{relative_p}') returned '{abs_p}', expected '{expected_p}'")
        test_passed = False
    else:
        print(f"get_path test successful: {abs_p}")

    # Test ensure_path for a directory
    test_dir = get_path("temp_test_dir_for_config_selftest")
    ensure_path(test_dir + os.sep) # ensure_path expects dir path to end with sep for dirs
    if not os.path.exists(test_dir) or not os.path.isdir(test_dir):
        print(f"Error: ensure_path failed to create directory: {test_dir}")
        test_passed = False
    else:
        print(f"ensure_path directory creation test successful: {test_dir}")
        try:
            os.rmdir(test_dir) # Clean up
            print(f"Cleaned up test directory: {test_dir}")
        except OSError as e:
            print(f"Warning: Could not remove test directory {test_dir}: {e}")
            test_passed = False # If cleanup fails, it's a partial failure

    # Test ensure_path for a file's parent directory
    test_file_path = get_path("temp_test_parent_dir/temp_test_file.txt")
    ensure_path(test_file_path)
    test_file_parent_dir = os.path.dirname(test_file_path)
    if not os.path.exists(test_file_parent_dir) or not os.path.isdir(test_file_parent_dir):
        print(f"Error: ensure_path failed to create parent directory for file: {test_file_parent_dir}")
        test_passed = False
    else:
        print(f"ensure_path file's parent directory creation test successful: {test_file_parent_dir}")
        try:
            os.rmdir(test_file_parent_dir) # Clean up (only if empty, which it should be)
            print(f"Cleaned up test file's parent directory: {test_file_parent_dir}")
        except OSError as e:
            print(f"Warning: Could not remove test file's parent directory {test_file_parent_dir}: {e}")
            # Not critical for path creation logic itself, but good to note.

    if test_passed:
        print("Path configuration and creation tests successful.")
    else:
        print("Path configuration and creation tests failed with errors/warnings above.")
    return test_passed

if __name__ == '__main__':
    print("--- Sophia_Alpha2_ResonantBuild Configuration Self-Test ---")
    
    print("\n--- Key Configuration Values ---")
    print(f"Project Root: {_PROJECT_ROOT}")
    print(f"Config Directory: {CONFIG_DIR}")
    print(f"Data Directory: {DATA_DIR}")
    print(f"Log Directory: {LOG_DIR}")
    print(f"System Log Path: {SYSTEM_LOG_PATH}")
    print(f"Persona Name: {PERSONA_NAME}")
    print(f"Persona Profile Path: {PERSONA_PROFILE_PATH}")
    
    print(f"Resource Profile Type: {RESOURCE_PROFILE_TYPE}")
    print(f"  Max Neurons: {RESOURCE_PROFILE['MAX_NEURONS']}")
    
    print(f"Enable SNN: {ENABLE_SNN}")
    print(f"Enable LLM API: {ENABLE_LLM_API}")
    if ENABLE_LLM_API:
        print(f"  LLM Provider: {LLM_PROVIDER}")
        print(f"  LLM Model: {LLM_MODEL}")
        print(f"  LLM Base URL: {LLM_BASE_URL}")
        # Avoid printing API keys directly: print(f"  LLM API Key: {LLM_API_KEY}")

    print(f"Execution Environment: {EXECUTION_ENVIRONMENT}")

    # Perform Validations
    validation_ok = validate_config()
    paths_ok = self_test_config_paths_and_creation()

    print("\n--- Self-Test Summary ---")
    if validation_ok and paths_ok:
        print("All configuration self-tests PASSED.")
    else:
        print("One or more configuration self-tests FAILED or reported warnings.")
    
    print("\n--- End of Configuration Self-Test ---")

# TODO: Add comprehensive unit tests for parameter logic, including validation of environment variable parsing, default fallbacks, type conversions, and resource profile selection.<|MERGE_RESOLUTION|>--- conflicted
+++ resolved
@@ -127,17 +127,7 @@
 
 # --- End of Path Configuration ---
 
-<<<<<<< HEAD
-# --- Encryption Configuration ---
-# Key for encrypting sensitive data stored by the application.
-# IMPORTANT: This key should be kept secret and managed securely.
-# For production, consider environment variables or a secrets management service.
-# This is a Fernet key, generate using: from cryptography.fernet import Fernet; Fernet.generate_key().decode()
-ENCRYPTION_KEY = "B9OgRJu0mUPFkjvreQSqqKCjL382uJEUsaVh2QMPVJQ="
-# --- End of Encryption Configuration ---
-=======
-# TODO: Consider implementing lazy loading for non-critical configuration parameters. This could improve startup time by deferring the loading of some settings until they are actually needed.
->>>>>>> e31da7ad
+
 
 # --- Resource Management ---
 # Defines different operational intensity profiles for the SNN and other components.
